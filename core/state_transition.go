--- conflicted
+++ resolved
@@ -374,13 +374,9 @@
 	}
 
 	res, err := st.transitionDbImpl()
-<<<<<<< HEAD
 	transitionSuccess := true
-	if err != nil && !errors.Is(err, ErrNonceTooLow) && !errors.Is(err, ErrNonceTooHigh) {
+	if err != nil && !errors.Is(err, ErrNonceTooLow) && !errors.Is(err, ErrNonceTooHigh) && st.msg.UnderlyingTransaction() != nil {
 		transitionSuccess = false
-=======
-	if err != nil && !errors.Is(err, ErrNonceTooLow) && !errors.Is(err, ErrNonceTooHigh) && st.msg.UnderlyingTransaction() != nil {
->>>>>>> cd0bb60f
 		res = &ExecutionResult{
 			UsedGas:    st.gasUsed(),
 			Err:        err,
